"""CLI and Python API for the fuzzer."""

import io
import sys
import traceback
from collections.abc import Iterable
from contextlib import redirect_stdout
from dataclasses import dataclass
from inspect import signature
from typing import TYPE_CHECKING, Any, Optional, get_type_hints

import pytest
from _pytest.nodes import Item, Node
from _pytest.skipping import evaluate_condition
from hypothesis import settings
from hypothesis.database import BackgroundWriteDatabase
from hypothesis.stateful import get_state_machine_test
from packaging import version

if TYPE_CHECKING:
    # We have to defer imports to within functions here, because this module
    # is a Hypothesis entry point and is thus imported earlier than the others.
    from hypofuzz.hypofuzz import FuzzProcess

pytest8 = version.parse(pytest.__version__) >= version.parse("8.0.0")


def has_true_skipif(item: Item) -> tuple[bool, Optional[str]]:
    # multiple @skipif decorators are treated as an OR.
    for mark in item.iter_markers("skipif"):
        result, reason = evaluate_condition(item, mark, condition=mark.args[0])
        if result:
            return (True, reason)
    return (False, None)


@dataclass
class CollectionResult:
    fuzz_targets: list["FuzzProcess"]
    not_collected: dict[str, dict[str, Any]]


class _ItemsCollector:
    """A pytest plugin which grabs all the fuzzable tests at the end of collection."""

    def __init__(self) -> None:
        self.fuzz_targets: list[FuzzProcess] = []
        self.not_collected: dict[str, dict[str, Any]] = {}

    def _skip_because(
        self, status_reason: str, nodeid: str, kwargs: Optional[dict[str, Any]] = None
    ) -> None:
        self.not_collected[nodeid] = {
            "status_reason": status_reason,
            **(kwargs or {}),
        }

    def pytest_collection_finish(self, session: pytest.Session) -> None:
        from hypofuzz.database import HypofuzzDatabase
        from hypofuzz.hypofuzz import FuzzProcess

        # We guarantee (and enforce here at collection-time) that all tests
        # collected by hypofuzz use the same database, and that that database is
        # the same as the default settings().database at the time of collection.
        # This lets us share a single hypofuzz_db across all FuzzProcess classes,
        # which is nice because we don't want to create a thread for every fuzz
        # process to handle the background writes.
        db = settings().database
        if not isinstance(db, BackgroundWriteDatabase):
            db = BackgroundWriteDatabase(db)
        hypofuzz_db = HypofuzzDatabase(db)

        for item in session.items:
            if not isinstance(item, pytest.Function):
                self._skip_because("not_a_function", item.nodeid)
                continue
            # we're only noting the reason for the first skip and skipifs for
            # now, not all of them. Be careful that this matches pytest semantics;
            # pytest might not evaluate conditions beyond the first true one,
            # which could cause side effects.
            if skips := list(item.iter_markers("skip")):
                # reason is in either args or kwargs depending on how it was
                # passed to the mark. all 3 are valid:
                # * @pytest.mark.skip()
                # * @pytest.mark.skip("myreason")
                # * @pytest.mark.skip(reason="myreason")
                reason = (
                    skips[0].args[0] if skips[0].args else skips[0].kwargs.get("reason")
                )
                self._skip_because("skip", item.nodeid, {"reason": reason})
                continue
            (true_skipif, skipif_reason) = has_true_skipif(item)
            if true_skipif:
                self._skip_because("skipif", item.nodeid, {"reason": skipif_reason})
                continue

            # skip xfail tests for now. We could in theory fuzz strict xfail
            # tests for an input which does not cause a failure.
            if list(item.iter_markers("xfail")):
                self._skip_because("xfail", item.nodeid)
                continue

            # If the test takes a fixture, we skip it - the fuzzer doesn't have
            # pytest scopes, so we just can't support them.  TODO: note skips.
            manager = item._request._fixturemanager
            fixtureinfo = manager.getfixtureinfo(
                node=item, func=item.function, cls=None
            )

            # from pytest 8.3 or thereabouts
            pytest83 = get_type_hints(manager._getautousenames).get("node") == Node
            autouse_names = set(
                manager._getautousenames(item if pytest83 else item.nodeid)  # type: ignore
            )

            # However, autouse fixtures are ubiquitous enough that we'll skip them;
            # until we get full pytest compatibility it's an expedient approximation.
            # The relevant internals changed in Pytest 8.0, so handle both cases...
            if "fixturenames" not in signature(manager.getfixtureclosure).parameters:
                # pytest ~8
                all_autouse_, _ = manager.getfixtureclosure(
                    item, autouse_names, ignore_args=set()  # type: ignore
                )
            else:
                # pytest ~6-7
                _, all_autouse_, _ = manager.getfixtureclosure(autouse_names, item)  # type: ignore

            all_autouse = set(all_autouse_)
            # from @pytest.mark.parametrize. Pytest gives us the params and their
            # values directly, so we can pass them as extra kwargs to FuzzProcess.
            params = item.callspec.params if hasattr(item, "callspec") else {}
            param_names = set(params)
            extra_kw = params

            # Skip any test which:
            # - directly requests a non autouse fixture, or
            # - requests any fixture (in its transitive closure) that isn't autouse
            #
            # We check both to handle the case where a function directly requests
            # a non autouse fixture, *and* that same fixture is requested by an
            # autouse fixture. This function should not be collected.
            #
            # We also ignore any arguments from @pytest.mark.parametrize, which we know how to handle.
            if (
                names := set(fixtureinfo.initialnames).difference(
                    autouse_names | param_names
                )
            ) or (
                names := set(fixtureinfo.name2fixturedefs).difference(
                    all_autouse | param_names
                )
            ):
                self._skip_because("fixture", item.nodeid, {"fixtures": names})
                continue

            if (
                test_database := getattr(
                    item.obj, "_hypothesis_internal_use_settings", settings()
                ).database
            ) != settings().database:
                self._skip_because(
                    "differing_database",
                    item.nodeid,
                    {
                        "default_database": settings().database,
                        "test_database": test_database,
                    },
                )
                continue

            # Wrap it up in a FuzzTarget and we're done!
            try:
                if hasattr(item.obj, "_hypothesis_state_machine_class"):
                    assert (
                        extra_kw == {}
                    ), "Not possible for RuleBasedStateMachine.TestCase to be parametrized"
                    runTest = item.obj
                    StateMachineClass = runTest._hypothesis_state_machine_class
                    target = get_state_machine_test(  # type: ignore
                        StateMachineClass,
                        # runTest is a function, not a bound method, under pyest7.
                        # I wonder if something about TestCase instantiation order
                        # changed in pytest 8? Either way, we can't access
                        # __self__.settings under pytest 7.
                        #
                        # I am going to call this an acceptably rare bug for now,
                        # because it should only manifest if the user sets a custom
                        # database on a stateful test under pytest 7 (all non-db
                        # settings are ignored by hypofuzz).
                        settings=runTest.__self__.settings if pytest8 else None,
                    )
                    extra_kw = {"factory": StateMachineClass}
                else:
                    # our pytest plugin would normally add this. Necessary to
                    # distinguish pytest.mark.parametrize.
                    item.obj.hypothesis.inner_test._hypothesis_internal_add_digest = (
                        item.nodeid.encode()
                    )
                    target = item.obj
                fuzz = FuzzProcess.from_hypothesis_test(
<<<<<<< HEAD
                    target,
                    # we checked above that this is the same as the database on
                    # item.obj._hypothesis_internal_use_settings
                    database=settings().database,
                    extra_kw=extra_kw,
                    pytest_item=item,
=======
                    target, database=hypofuzz_db, nodeid=item.nodeid, extra_kw=extra_kw
>>>>>>> 4827c29d
                )
            except Exception as e:
                self._skip_because(
                    "error",
                    item.nodeid,
                    {"traceback": "".join(traceback.format_exception(e))},
                )
            else:
                self.fuzz_targets.append(fuzz)


def _get_hypothesis_tests_with_pytest(
    args: Iterable[str], *, debug: bool = False
) -> CollectionResult:
    """Find the hypothesis-only test functions run by pytest.

    This basically uses `pytest --collect-only -m hypothesis $args`.
    """
    args = list(args)
    if debug:
        args.append("-s")
    collector = _ItemsCollector()
    out = io.StringIO()
    with redirect_stdout(out):
        ret = pytest.main(
            args=[
                "--collect-only",
                "-m=hypothesis",
                "--pythonwarnings=ignore::pytest.PytestAssertRewriteWarning",
                *args,
            ],
            plugins=[collector],
        )
    if ret:
        print(out.getvalue())
        print(f"Exiting because pytest returned exit code {ret}")
        sys.exit(ret)
    elif debug or not collector.fuzz_targets:
        print("debug:" if debug else "no fuzz targets found:")
        print(out.getvalue())
        print("The following tests were not collected:")
        for nodeid, reason in collector.not_collected.items():
            print(f"{nodeid} (because: {reason})")

    return CollectionResult(
        fuzz_targets=collector.fuzz_targets, not_collected=collector.not_collected
    )


def _fuzz_several(pytest_args: tuple[str, ...], nodeids: list[str]) -> None:
    """Collect and fuzz tests.

    Designed to be used inside a multiprocessing.Process started with the spawn()
    method - requires picklable arguments but works on Windows too.
    """
    # Import within the function to break an import cycle when used as an entry point.
    from hypofuzz.hypofuzz import fuzz_several

    tests = [
        t
        for t in _get_hypothesis_tests_with_pytest(pytest_args).fuzz_targets
        if t.nodeid in nodeids
    ]
    fuzz_several(tests)<|MERGE_RESOLUTION|>--- conflicted
+++ resolved
@@ -198,16 +198,7 @@
                     )
                     target = item.obj
                 fuzz = FuzzProcess.from_hypothesis_test(
-<<<<<<< HEAD
-                    target,
-                    # we checked above that this is the same as the database on
-                    # item.obj._hypothesis_internal_use_settings
-                    database=settings().database,
-                    extra_kw=extra_kw,
-                    pytest_item=item,
-=======
                     target, database=hypofuzz_db, nodeid=item.nodeid, extra_kw=extra_kw
->>>>>>> 4827c29d
                 )
             except Exception as e:
                 self._skip_because(
