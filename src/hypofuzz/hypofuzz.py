"""Adaptive fuzzing for property-based tests using Hypothesis."""

import contextlib
import itertools
import math
<<<<<<< HEAD
from base64 import b64encode
=======
import os
import platform
import socket
import subprocess
import sys
import time
>>>>>>> ccd1c882
from collections import defaultdict
from collections.abc import Callable
from contextlib import nullcontext
from random import Random
from typing import Any, Optional, Union

import pytest
from hypothesis import HealthCheck, Verbosity, settings
from hypothesis.core import (
    StateForActualGivenExecution,
    Stuff,
    process_arguments_to_given,
)
from hypothesis.database import BackgroundWriteDatabase, ExampleDatabase, ListenerEventT
from hypothesis.errors import StopTest
from hypothesis.internal.conjecture.data import (
    ConjectureData,
    Status,
    _Overrun,
)
from hypothesis.internal.conjecture.engine import RunIsComplete
from hypothesis.internal.escalation import current_pytest_item
from hypothesis.internal.observability import (
    InfoObservation,
    TestCaseObservation,
    with_observation_callback,
)
from hypothesis.internal.reflection import (
    function_digest,
    get_pretty_function_description,
    get_signature,
)
from sortedcontainers import SortedKeyList

from hypofuzz.corpus import (
    get_shrinker,
)
from hypofuzz.database import (
    ChoicesT,
    DatabaseEvent,
    HypofuzzDatabase,
    Observation,
    Phase,
<<<<<<< HEAD
=======
    Report,
    StatusCounts,
    WorkerIdentity,
    convert_db_key,
    test_keys_key,
>>>>>>> ccd1c882
)
from hypofuzz.provider import HypofuzzProvider


class HitShrinkTimeoutError(Exception):
    pass


class HypofuzzStateForActualGivenExecution(StateForActualGivenExecution):
    def _should_trace(self) -> bool:
        # we're handling our own coverage collection, both for observability and
        # for failing examples (explain phase).
        return False


class FuzzProcess:
    """
    Thin wrapper around HypofuzzProvider, which also handles shrinking failures
    in a way that saves observations correctly for Hypofuzz.
    """

    @classmethod
    def from_hypothesis_test(
        cls,
        wrapped_test: Any,
        *,
        database: ExampleDatabase,
        extra_kw: Optional[dict[str, object]] = None,
        pytest_item: Optional[pytest.Item] = None,
    ) -> "FuzzProcess":
        """Return a FuzzProcess for an @given-decorated test function."""
        _, _, stuff = process_arguments_to_given(
            wrapped_test,
            arguments=(),
            kwargs=extra_kw or {},
            given_kwargs=wrapped_test.hypothesis._given_kwargs,
            params=get_signature(wrapped_test).parameters,  # type: ignore
        )
        assert settings.default is not None
        return cls(
            test_fn=wrapped_test.hypothesis.inner_test,
            stuff=stuff,
            database=database,
            database_key=function_digest(wrapped_test.hypothesis.inner_test),
            wrapped_test=wrapped_test,
            pytest_item=pytest_item,
        )

    def __init__(
        self,
        test_fn: Callable,
        stuff: Stuff,
        *,
        random_seed: int = 0,
        database: ExampleDatabase,
        database_key: bytes,
        wrapped_test: Callable,
        pytest_item: Optional[pytest.Item] = None,
    ) -> None:
        """Construct a FuzzProcess from specific arguments."""
        self.random = Random(random_seed)
        self._test_fn = test_fn
        self._stuff = stuff
        self.nodeid = getattr(
            pytest_item, "nodeid", None
        ) or get_pretty_function_description(test_fn)
        self.database_key = database_key
<<<<<<< HEAD
        self.database_key_str = b64encode(self.database_key).decode()
        self.hypothesis_db = database
        self.hypofuzz_db = HypofuzzDatabase(BackgroundWriteDatabase(database))
=======
        self.database_key_str = convert_db_key(self.database_key, to="str")
        self.db = database
>>>>>>> ccd1c882
        self.state = HypofuzzStateForActualGivenExecution(  # type: ignore
            stuff,
            self._test_fn,
            settings(
                database=self.hypothesis_db,
                deadline=None,
                suppress_health_check=list(HealthCheck),
                verbosity=Verbosity.quiet,
            ),
            self.random,
            wrapped_test,
        )
<<<<<<< HEAD
        self.wrapped_test = wrapped_test
        self.pytest_item = pytest_item

        self.provider = HypofuzzProvider(None)
        self.stop_shrinking_at = math.inf

    def new_conjecture_data(
        self, *, choices: Optional[ChoicesT] = None
    ) -> ConjectureData:
        if choices is not None:
            return ConjectureData.for_choices(
                choices, provider=self.provider, random=self.random
            )
        return ConjectureData(provider=self.provider, random=self.random)
=======

        # The corpus is responsible for managing all seed state, including saving
        # novel seeds to the database.  This includes tracking how often each branch
        # has been hit, minimal covering examples, and so on.
        self.corpus = Corpus(database, database_key)
        self._mutator_blackbox = BlackBoxMutator(self.corpus, self.random)
        self._mutator_crossover = CrossOverMutator(self.corpus, self.random)

        # Set up the basic data that we'll track while fuzzing
        self.ninputs = 0
        self.elapsed_time = 0.0
        self.stop_shrinking_at = float("inf")
        self.since_new_branch = 0
        self.status_counts = StatusCounts()
        self.phase: Optional[Phase] = None
        self._replay_queue: SortedList[tuple[Union[ChoiceT, ChoiceTemplate], ...]] = (
            SortedList(key=_choices_size)
        )
        self._failure_queue: SortedList[
            tuple[ReplayFailurePriority, tuple[ChoicesT, Observation]]
        ] = SortedList(key=lambda x: (x[0], choices_size(x[1][0])))
        # After replay, we stay in blackbox mode for a while, until we've generated
        # 1000 consecutive examples without new coverage, and then switch to mutation.
        self._early_blackbox_mode = True
        self._last_report: Report | None = None
        self._last_saved_report_at = -math.inf

        # Track observability data
        self._last_observed = -math.inf

        self.worker_identity = worker_identity(
            in_directory=Path(inspect.getfile(self._test_fn)).parent
        )

    def startup(self) -> None:
        """Set up initial state and prepare to replay the saved behaviour."""
        # Report that we've started this fuzz target
        self.db.save(test_keys_key, self.database_key)
        # save the worker identity once at startup
        self.db.save_worker_identity(self.database_key, self.worker_identity)
        # restore our saved minimal covering corpus, as well as any failures to
        # replay.
        self._replay_queue.update(self.db.fetch_corpus(self.database_key))
        if not self._replay_queue:
            # if no worker has ever worked on this test before, save an initial
            # GENERATE report, so the graph displays a point at (0, 0).
            # This is a bit of a hack. It might be better to do this in the
            # dashboard plotting code instead, by adding a virtual point at (0, 0).
            self.phase = Phase.GENERATE
            self._save_report(self._report)
            self.phase = None

        self._replay_queue.add((ChoiceTemplate(type="simplest", count=None),))
        for shrunk in [True, False]:
            priority = (
                ReplayFailurePriority.SHRUNK
                if shrunk
                else ReplayFailurePriority.UNSHRUNK
            )
            for choices in self.db.fetch_failures(self.database_key, shrunk=shrunk):
                observation = self.db.fetch_failure_observation(
                    self.database_key, choices
                )
                if observation is None:
                    continue
                self._failure_queue.add((priority, (choices, observation)))

    def on_event(self, event: DatabaseEvent) -> None:
        # Some worker has found a new covering corpus element. Replay it in
        # this worker.
        if event.type == "save":
            if event.key is DatabaseEventKey.CORPUS:
                # the worker which saved this choice sequence might have been *us*,
                # or we might simply already have this choice sequence in our
                # corpus.
                if Choices(event.value) in self.corpus.corpus:
                    return
                self._replay_queue.add(event.value)
            # (should we also replay failures found by other workers? we may not
            # want to stop early, since we could still find a different failure.
            # but I guess the same logic would apply to the worker which found the
            # failure..)

    def _start_phase(self, phase: Phase) -> None:
        if phase is self.phase:
            return
        if self.phase is not None:
            # don't save a report the very first time we start a phase
            self._save_report(self._report)
        self.phase = phase

    def generate_data(self) -> ConjectureData:
        """Generate a test prefix by mutating previous examples.

        This is going to be the method to override when experimenting with
        alternative fuzzing techniques.

            - for unguided fuzzing, return an empty b'' and the random postfix
              generation in ConjectureData will do the rest.
            - for coverage-guided fuzzing, mutate or splice together known inputs.

        This version is terrible, but any coverage guidance at all is enough to help...
        """
        # Start by replaying any previous failures which we've retrieved from the
        # database.  This is useful to recover state at startup, or to share
        # progress made in other processes.
        while self._replay_queue:
            # we checked if we had this choice sequence when we put it into the
            # replay_queue on on_event, but we check again here, since we might have
            # executed it in the interim.
            choices = self._replay_queue.pop()

            # Choices doesn't handle ChoiceTemplate
            if (
                all(not isinstance(choice, ChoiceTemplate) for choice in choices)
                and Choices(choices) in self.corpus.corpus  # type: ignore
            ):
                continue

            self._start_phase(Phase.REPLAY)
            return ConjectureData.for_choices(choices)

        self._start_phase(Phase.GENERATE)
        # TODO: currently hard-coding a particular mutator; we want to do MOpt-style
        # adaptive weighting of all the different mutators we could use.
        # For now though, we'll just use a hardcoded swapover point
        if self._early_blackbox_mode or self.random.random() < 0.05:
            choices = self._mutator_blackbox.generate_choices()
        else:
            choices = self._mutator_crossover.generate_choices()
        return ConjectureData(
            provider=HypofuzzProvider,
            provider_kw={"choices": choices},
            random=self.random,
        )
>>>>>>> ccd1c882

    def run_one(self) -> None:
        """Run a single input through the fuzz target, or maybe more.

        The "more" part is in cases where we discover new coverage, and shrink
        to the minimal covering example.
        """
<<<<<<< HEAD
        data = self.new_conjecture_data()
        # seen_count = len(self.provider.corpus.branch_counts)
        self._execute_once(data)

        data.freeze()
        result = data.as_result()
=======
        if self._failure_queue:
            self._start_phase(Phase.REPLAY)
            (_priority, (choices, failure_obs)) = self._failure_queue.pop()
            data = ConjectureData.for_choices(choices)
            result = self._run_test_on(data)
            if result.status is not Status.INTERESTING:
                # this failure didn't reproduce. It's either been fixed, is flaky,
                # or is specific to the worker's environment (e.g. only fails on
                # python 3.11, while this worker is on python 3.12).
                # In any case, remove it from the db.
                #
                # We know whether this failure was shrunk or not as of when we
                # took it out of the db (via _priority). But I'm not confident that
                # it's not possible for another worker to move the same choice
                # sequence from unshrunk to shrunk - and failures are rare +
                # deletions cheap. Just try deleting from both.
                self.db.delete_failure(self.database_key, choices, shrunk=True)
                self.db.delete_failure(self.database_key, choices, shrunk=False)
                self.db.delete_failure_observation(
                    self.database_key, choices, failure_obs
                )
        else:
            result = self._run_test_on(self.generate_data())
>>>>>>> ccd1c882

        if result.status is Status.INTERESTING:
            assert not isinstance(result, _Overrun)
            # Shrink to our minimal failing example, since we'll stop after this.
            # horrible horrible hack, reporting and phase logic needs to be
            # extracted / unified somehow
            self.provider._start_phase(Phase.SHRINK)
            shrinker = get_shrinker(
                self._execute_once_for_shrinker,
                initial=result,
                predicate=lambda d: d.status is Status.INTERESTING,
                random=self.random,
                explain=True,
            )
            self.stop_shrinking_at = self.provider.elapsed_time + 300
            with contextlib.suppress(HitShrinkTimeoutError, RunIsComplete):
                shrinker.shrink()

            self.provider._start_phase(Phase.FAILED)
            # we re-execute the failing example under observability, for
            # db.save_failure_observation.
            data = ConjectureData.for_choices(shrinker.shrink_target.choices)
            # make sure to carry over explain-phase comments
            data.slice_comments = shrinker.shrink_target.slice_comments

            observation = None

            def on_observation(
                passed_observation: Union[TestCaseObservation, InfoObservation],
            ) -> None:
                assert passed_observation.type == "test_case"
                nonlocal observation
                observation = passed_observation

            with with_observation_callback(on_observation):
                try:
                    self.state._execute_once_for_engine(data)
                except StopTest:
                    pass

            self.provider._save_report(self.provider._report)
            # move this failure from the unshrunk to the shrunk key.
            self.hypofuzz_db.save_failure(
                self.database_key, shrinker.choices, shrunk=True
            )
            self.hypofuzz_db.delete_failure(
                self.database_key, shrinker.choices, shrunk=False
            )
            assert observation is not None
            self.hypofuzz_db.save_failure_observation(
                self.database_key,
                shrinker.choices,
                Observation.from_hypothesis(observation),
            )

        # NOTE: this distillation logic works fine, it's just discovering new coverage
        # much more slowly than jumping directly to mutational mode.
        # if len(self.provider.corpus.branch_counts) > seen_count and not self._early_blackbox_mode:
        #     self._start_phase(Phase.DISTILL)
        #     self.corpus.distill(self._run_test_on, self.random)

    def _execute_once(self, data: ConjectureData) -> None:
        assert data.provider is self.provider
        # setting current_pytest_item lets use access it in HypofuzzProvider,
        # and lets observability's "property" attribute be the proper nodeid,
        # instead of just the function name
        with (
            with_observation_callback(self.provider.on_observation),
            (
                current_pytest_item.with_value(self.pytest_item)  # type: ignore
                if self.pytest_item is not None
                else nullcontext()
            ),
        ):
            try:
                self.state._execute_once_for_engine(data)
            except StopTest:
                pass

    def _execute_once_for_shrinker(self, data: ConjectureData) -> None:
        assert not isinstance(data.provider, HypofuzzProvider)
        try:
            self.state._execute_once_for_engine(data)
        except StopTest:
            pass

        if self.provider.elapsed_time > self.stop_shrinking_at:
            raise HitShrinkTimeoutError

    @property
    def has_found_failure(self) -> bool:
        """If we've already found a failing example we might reprioritize."""
        corpus = self.provider.corpus
        return corpus is not None and bool(corpus.interesting_examples)


def fuzz_several(targets: list[FuzzProcess], random_seed: Optional[int] = None) -> None:
    """Take N fuzz targets and run them all."""
    random = Random(random_seed)
    targets: SortedKeyList[FuzzProcess, int] = SortedKeyList(
        targets, lambda p: p.provider.since_new_branch
    )

    # Loop forever: at each timestep, we choose a target using an epsilon-greedy
    # strategy for simplicity (TODO: improve this later) and run it once.
    # TODO: make this aware of test runtime, so it adapts for behaviors-per-second
    #       rather than behaviors-per-input.

    dispatch: dict[bytes, list[FuzzProcess]] = defaultdict(list)
    for target in targets:
        dispatch[target.database_key].append(target)

    def on_event(listener_event: ListenerEventT) -> None:
        event = DatabaseEvent.from_event(listener_event)
        if event is None or event.database_key not in dispatch:
            return

        for target in dispatch[event.database_key]:
            target.provider.on_event(event)

    settings().database.add_listener(on_event)

    resort = False
    for count in itertools.count():
        if count % 20 == 0:
            resort = True
            i = random.randrange(len(targets))
        else:
            i = 0
        target = targets[i]
        target.run_one()
        if target.has_found_failure:
            print(f"found failing example for {target.nodeid}")
            targets.pop(i)

        if targets and (
            resort
            or (len(targets) > 1 and targets.key(targets[0]) > targets.key(targets[1]))
        ):
            # pay our log-n cost to keep the list sorted
            targets.add(targets.pop(0))

        if not targets:
            return
    raise NotImplementedError("unreachable")<|MERGE_RESOLUTION|>--- conflicted
+++ resolved
@@ -3,16 +3,6 @@
 import contextlib
 import itertools
 import math
-<<<<<<< HEAD
-from base64 import b64encode
-=======
-import os
-import platform
-import socket
-import subprocess
-import sys
-import time
->>>>>>> ccd1c882
 from collections import defaultdict
 from collections.abc import Callable
 from contextlib import nullcontext
@@ -56,14 +46,7 @@
     HypofuzzDatabase,
     Observation,
     Phase,
-<<<<<<< HEAD
-=======
-    Report,
-    StatusCounts,
-    WorkerIdentity,
     convert_db_key,
-    test_keys_key,
->>>>>>> ccd1c882
 )
 from hypofuzz.provider import HypofuzzProvider
 
@@ -131,14 +114,9 @@
             pytest_item, "nodeid", None
         ) or get_pretty_function_description(test_fn)
         self.database_key = database_key
-<<<<<<< HEAD
-        self.database_key_str = b64encode(self.database_key).decode()
+        self.database_key_str = convert_db_key(self.database_key, to="str")
         self.hypothesis_db = database
         self.hypofuzz_db = HypofuzzDatabase(BackgroundWriteDatabase(database))
-=======
-        self.database_key_str = convert_db_key(self.database_key, to="str")
-        self.db = database
->>>>>>> ccd1c882
         self.state = HypofuzzStateForActualGivenExecution(  # type: ignore
             stuff,
             self._test_fn,
@@ -151,7 +129,6 @@
             self.random,
             wrapped_test,
         )
-<<<<<<< HEAD
         self.wrapped_test = wrapped_test
         self.pytest_item = pytest_item
 
@@ -166,143 +143,6 @@
                 choices, provider=self.provider, random=self.random
             )
         return ConjectureData(provider=self.provider, random=self.random)
-=======
-
-        # The corpus is responsible for managing all seed state, including saving
-        # novel seeds to the database.  This includes tracking how often each branch
-        # has been hit, minimal covering examples, and so on.
-        self.corpus = Corpus(database, database_key)
-        self._mutator_blackbox = BlackBoxMutator(self.corpus, self.random)
-        self._mutator_crossover = CrossOverMutator(self.corpus, self.random)
-
-        # Set up the basic data that we'll track while fuzzing
-        self.ninputs = 0
-        self.elapsed_time = 0.0
-        self.stop_shrinking_at = float("inf")
-        self.since_new_branch = 0
-        self.status_counts = StatusCounts()
-        self.phase: Optional[Phase] = None
-        self._replay_queue: SortedList[tuple[Union[ChoiceT, ChoiceTemplate], ...]] = (
-            SortedList(key=_choices_size)
-        )
-        self._failure_queue: SortedList[
-            tuple[ReplayFailurePriority, tuple[ChoicesT, Observation]]
-        ] = SortedList(key=lambda x: (x[0], choices_size(x[1][0])))
-        # After replay, we stay in blackbox mode for a while, until we've generated
-        # 1000 consecutive examples without new coverage, and then switch to mutation.
-        self._early_blackbox_mode = True
-        self._last_report: Report | None = None
-        self._last_saved_report_at = -math.inf
-
-        # Track observability data
-        self._last_observed = -math.inf
-
-        self.worker_identity = worker_identity(
-            in_directory=Path(inspect.getfile(self._test_fn)).parent
-        )
-
-    def startup(self) -> None:
-        """Set up initial state and prepare to replay the saved behaviour."""
-        # Report that we've started this fuzz target
-        self.db.save(test_keys_key, self.database_key)
-        # save the worker identity once at startup
-        self.db.save_worker_identity(self.database_key, self.worker_identity)
-        # restore our saved minimal covering corpus, as well as any failures to
-        # replay.
-        self._replay_queue.update(self.db.fetch_corpus(self.database_key))
-        if not self._replay_queue:
-            # if no worker has ever worked on this test before, save an initial
-            # GENERATE report, so the graph displays a point at (0, 0).
-            # This is a bit of a hack. It might be better to do this in the
-            # dashboard plotting code instead, by adding a virtual point at (0, 0).
-            self.phase = Phase.GENERATE
-            self._save_report(self._report)
-            self.phase = None
-
-        self._replay_queue.add((ChoiceTemplate(type="simplest", count=None),))
-        for shrunk in [True, False]:
-            priority = (
-                ReplayFailurePriority.SHRUNK
-                if shrunk
-                else ReplayFailurePriority.UNSHRUNK
-            )
-            for choices in self.db.fetch_failures(self.database_key, shrunk=shrunk):
-                observation = self.db.fetch_failure_observation(
-                    self.database_key, choices
-                )
-                if observation is None:
-                    continue
-                self._failure_queue.add((priority, (choices, observation)))
-
-    def on_event(self, event: DatabaseEvent) -> None:
-        # Some worker has found a new covering corpus element. Replay it in
-        # this worker.
-        if event.type == "save":
-            if event.key is DatabaseEventKey.CORPUS:
-                # the worker which saved this choice sequence might have been *us*,
-                # or we might simply already have this choice sequence in our
-                # corpus.
-                if Choices(event.value) in self.corpus.corpus:
-                    return
-                self._replay_queue.add(event.value)
-            # (should we also replay failures found by other workers? we may not
-            # want to stop early, since we could still find a different failure.
-            # but I guess the same logic would apply to the worker which found the
-            # failure..)
-
-    def _start_phase(self, phase: Phase) -> None:
-        if phase is self.phase:
-            return
-        if self.phase is not None:
-            # don't save a report the very first time we start a phase
-            self._save_report(self._report)
-        self.phase = phase
-
-    def generate_data(self) -> ConjectureData:
-        """Generate a test prefix by mutating previous examples.
-
-        This is going to be the method to override when experimenting with
-        alternative fuzzing techniques.
-
-            - for unguided fuzzing, return an empty b'' and the random postfix
-              generation in ConjectureData will do the rest.
-            - for coverage-guided fuzzing, mutate or splice together known inputs.
-
-        This version is terrible, but any coverage guidance at all is enough to help...
-        """
-        # Start by replaying any previous failures which we've retrieved from the
-        # database.  This is useful to recover state at startup, or to share
-        # progress made in other processes.
-        while self._replay_queue:
-            # we checked if we had this choice sequence when we put it into the
-            # replay_queue on on_event, but we check again here, since we might have
-            # executed it in the interim.
-            choices = self._replay_queue.pop()
-
-            # Choices doesn't handle ChoiceTemplate
-            if (
-                all(not isinstance(choice, ChoiceTemplate) for choice in choices)
-                and Choices(choices) in self.corpus.corpus  # type: ignore
-            ):
-                continue
-
-            self._start_phase(Phase.REPLAY)
-            return ConjectureData.for_choices(choices)
-
-        self._start_phase(Phase.GENERATE)
-        # TODO: currently hard-coding a particular mutator; we want to do MOpt-style
-        # adaptive weighting of all the different mutators we could use.
-        # For now though, we'll just use a hardcoded swapover point
-        if self._early_blackbox_mode or self.random.random() < 0.05:
-            choices = self._mutator_blackbox.generate_choices()
-        else:
-            choices = self._mutator_crossover.generate_choices()
-        return ConjectureData(
-            provider=HypofuzzProvider,
-            provider_kw={"choices": choices},
-            random=self.random,
-        )
->>>>>>> ccd1c882
 
     def run_one(self) -> None:
         """Run a single input through the fuzz target, or maybe more.
@@ -310,38 +150,12 @@
         The "more" part is in cases where we discover new coverage, and shrink
         to the minimal covering example.
         """
-<<<<<<< HEAD
         data = self.new_conjecture_data()
         # seen_count = len(self.provider.corpus.branch_counts)
         self._execute_once(data)
 
         data.freeze()
         result = data.as_result()
-=======
-        if self._failure_queue:
-            self._start_phase(Phase.REPLAY)
-            (_priority, (choices, failure_obs)) = self._failure_queue.pop()
-            data = ConjectureData.for_choices(choices)
-            result = self._run_test_on(data)
-            if result.status is not Status.INTERESTING:
-                # this failure didn't reproduce. It's either been fixed, is flaky,
-                # or is specific to the worker's environment (e.g. only fails on
-                # python 3.11, while this worker is on python 3.12).
-                # In any case, remove it from the db.
-                #
-                # We know whether this failure was shrunk or not as of when we
-                # took it out of the db (via _priority). But I'm not confident that
-                # it's not possible for another worker to move the same choice
-                # sequence from unshrunk to shrunk - and failures are rare +
-                # deletions cheap. Just try deleting from both.
-                self.db.delete_failure(self.database_key, choices, shrunk=True)
-                self.db.delete_failure(self.database_key, choices, shrunk=False)
-                self.db.delete_failure_observation(
-                    self.database_key, choices, failure_obs
-                )
-        else:
-            result = self._run_test_on(self.generate_data())
->>>>>>> ccd1c882
 
         if result.status is Status.INTERESTING:
             assert not isinstance(result, _Overrun)
