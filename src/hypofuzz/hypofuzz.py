--- conflicted
+++ resolved
@@ -346,7 +346,6 @@
         self.pytest_args = pytest_args
         self.shared_state = shared_state
 
-<<<<<<< HEAD
         self.random = Random()
         # the current pool of node ids this process has available to fuzz. This
         # might be adjusted by FuzzWorkerHub via `shared_state` as estimators
@@ -374,9 +373,7 @@
         # that target from scratch without changing its uuid or wiping the previous
         # campaign, neither of which are feasible.
         self.dropped_targets: list[FuzzTarget] = []
-=======
         self._current_target: Optional[FuzzTarget] = None
->>>>>>> c32bd7c2
         self.event_dispatch: dict[bytes, list[FuzzTarget]] = defaultdict(list)
 
     def add_target(self, nodeid: str) -> None:
@@ -419,7 +416,6 @@
         # the targets we actually want to run/fuzz
         return [t for t in self.targets if not t.has_found_failure]
 
-<<<<<<< HEAD
     def _maybe_add_targets(self) -> None:
         # consider whether it's worthwhile to add more targets
         active_nodeids = {target.nodeid for target in self.targets}
@@ -447,7 +443,7 @@
                 # to be up to date from other workers.
 
         self.nodeids = nodeids
-=======
+
     def _switch_to_target(self, target: FuzzTarget) -> None:
         # if we're sticking with our current target, then we don't need to
         # do anything expensive like cleaning up fixtures.
@@ -461,7 +457,6 @@
         # then, set up any fixtures for the new target.
         target._enter_fixtures()
         self._current_target = target
->>>>>>> c32bd7c2
 
     def start(self) -> None:
         self.worker_start = time.perf_counter()
