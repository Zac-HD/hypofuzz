"""Live web dashboard for a fuzzing run."""

import abc
import json
import math
from collections import defaultdict
from pathlib import Path
from typing import Any, Literal, Optional

import black
import trio
from hypercorn.config import Config
from hypercorn.trio import serve
from hypothesis import settings
from hypothesis.database import (
    ListenerEventT,
)
from starlette.applications import Starlette
from starlette.requests import Request
from starlette.responses import FileResponse, JSONResponse, RedirectResponse, Response
from starlette.routing import Mount, Route, WebSocketRoute
from starlette.staticfiles import StaticFiles
from starlette.types import Scope
from starlette.websockets import WebSocket, WebSocketDisconnect
from trio import MemoryReceiveChannel

from hypofuzz.dashboard.models import (
    AddReportsEvent,
    AddTestsEvent,
    DashboardEventT,
    DashboardEventType,
    dashboard_observation,
    dashboard_report,
)
from hypofuzz.dashboard.patching import make_and_save_patches
from hypofuzz.dashboard.test import Test
from hypofuzz.database import (
    DatabaseEvent,
    DatabaseEventKey,
    HypofuzzDatabase,
    HypofuzzEncoder,
    Observation,
    ObservationStatus,
    Report,
    ReportWithDiff,
)
from hypofuzz.hypofuzz import FuzzProcess
from hypofuzz.interface import CollectionResult
from hypofuzz.utils import convert_to_fuzzjson

# these two test dicts always contain the same values, just with different access
# keys

# nodeid: Test
TESTS: dict[str, "Test"] = {}
# database_key: Test
TESTS_BY_KEY: dict[bytes, "Test"] = {}
# databse_key: loaded
LOADING_STATE: dict[bytes, bool] = {}
COLLECTION_RESULT: Optional[CollectionResult] = None
websockets: set["HypofuzzWebsocket"] = set()
db: Optional[HypofuzzDatabase] = None


def _sample_reports(
    reports_by_worker: dict[str, list[ReportWithDiff]], *, soft_limit: int
) -> dict[str, list[ReportWithDiff]]:
    keep_start = 10
    keep_end = 10
    # Sample reports up to a soft limit of ``soft_limit`` reports.
    #
    # We keep the first and last 10 reports from each worker (which does not
    # count against ``soft_limit``), and fill in with ``soft_limit`` reports
    # sampled evenly across workers.
    #
    # An ideal algorithm would also:
    # * prefer keeping reports with new behaviors, which we expect to be less
    #   common than reports with new fingerprints.
    # * sample more tightly earlier on and less tightly later on. This improves
    #   log x axis graphs, which show more early intervals than late intervals.
    #   (but we probably don't want to do a full log sampling, which would make
    #   the linear graph look worse in comparison. Something inbetween log and
    #   linear).
    count_reports = sum(len(reports) for reports in reports_by_worker.values())
    by_worker = {}
    for worker_uuid, reports in reports_by_worker.items():
        if len(reports) <= keep_start + keep_end:
            by_worker[worker_uuid] = reports
            continue

        worker_step = (count_reports // soft_limit) + 1
        by_worker[worker_uuid] = (
            reports[:keep_start]
            + reports[keep_start:-keep_end:worker_step]
            + reports[-keep_end:]
        )
    return by_worker


class HypofuzzJSONResponse(JSONResponse):
    def render(self, content: Any) -> bytes:
        data = json.dumps(
            content,
            ensure_ascii=False,
            separators=(",", ":"),
            cls=HypofuzzEncoder,
        )
        data: str = convert_to_fuzzjson(data)
        return data.encode("utf-8", errors="surrogatepass")


class HypofuzzWebsocket(abc.ABC):
    def __init__(self, websocket: WebSocket) -> None:
        self.websocket = websocket

    async def accept(self) -> None:
        await self.websocket.accept()

    async def receive_json(self) -> None:
        await self.websocket.receive_json()

    async def send_json(self, data: Any) -> None:
        await self.websocket.send_text(json.dumps(data, cls=HypofuzzEncoder))

    async def send_event(self, event: DashboardEventT) -> None:
        await self.send_json(event)

    @abc.abstractmethod
    async def initial(self, tests: dict[str, Test]) -> None:
        pass

    @abc.abstractmethod
    async def on_event(
        self, event_type: Literal["save", "delete"], key: DatabaseEventKey, value: Any
    ) -> None:
        pass


class OverviewWebsocket(HypofuzzWebsocket):
    async def initial(self, tests: dict[str, Test]) -> None:
        # we start by sending all tests, which is the most important
        # thing for the user to see first.
        event: AddTestsEvent = {
            "type": DashboardEventType.ADD_TESTS,
            "tests": [
                {
                    "database_key": test.database_key,
                    "nodeid": test.nodeid,
                    "failure": test.failure,
                }
                for test in tests.copy().values()
            ],
        }
        await self.send_event(event)

        # then we send the reports for each test.
        for test in tests.copy().values():
            # limit for performance
            reports_by_worker = _sample_reports(test.reports_by_worker, soft_limit=1000)
            for worker_uuid, reports in reports_by_worker.items():
                report_event: AddReportsEvent = {
                    "type": DashboardEventType.ADD_REPORTS,
                    "nodeid": test.nodeid,
                    "worker_uuid": worker_uuid,
                    "reports": [dashboard_report(report) for report in reports],
                }
                await self.send_event(report_event)

    async def on_event(
        self, event_type: Literal["save", "delete"], key: DatabaseEventKey, value: Any
    ) -> None:
        if event_type == "save":
            # don't send observations events, the overview page doesn't use
            # observations.
            event: DashboardEventT
            if key is DatabaseEventKey.REPORT:
                assert isinstance(value, Report)
                event = {
                    "type": DashboardEventType.ADD_REPORTS,
                    "nodeid": value.nodeid,
                    "worker_uuid": value.worker_uuid,
                    "reports": [dashboard_report(value)],
                }
                await self.send_event(event)
            if key is DatabaseEventKey.FAILURE:
                assert isinstance(value, Observation)
                event = {
                    "type": DashboardEventType.SET_FAILURE,
                    "nodeid": value.property,
                    "failure": dashboard_observation(value),
                }
                await self.send_event(event)

        if event_type == "delete":
            # TODO when we support multiple failures, we'll need to send the
            # specific observation that was deleted here, either via a
            # DELETE_OBSERVATION or a SET_FAILURES (note the plural)
            if key is DatabaseEventKey.FAILURE_OBSERVATION:
                event = {
                    "type": DashboardEventType.SET_FAILURE,
                    "nodeid": value.property,
                    "failure": None,
                }
                await self.send_event(event)


class TestWebsocket(HypofuzzWebsocket):
    def __init__(self, websocket: WebSocket, nodeid: str) -> None:
        super().__init__(websocket)
        self.nodeid = nodeid

    async def initial(self, tests: dict[str, Test]) -> None:
        if self.nodeid not in tests:
            return
        test = tests[self.nodeid]
        # send the test first
        test_data: AddTestsEvent = {
            "type": DashboardEventType.ADD_TESTS,
            "tests": [
                {
                    "database_key": test.database_key,
                    "nodeid": test.nodeid,
                    "failure": test.failure,
                }
            ],
        }
        await self.send_event(test_data)

        # then its reports. Note we don't currently downsample with _sample_reports
        # on individual test pages, unlike the overview page.
        for worker_uuid, reports in test.reports_by_worker.items():
            report_event: AddReportsEvent = {
                "type": DashboardEventType.ADD_REPORTS,
                "nodeid": test.nodeid,
                "worker_uuid": worker_uuid,
                "reports": [dashboard_report(report) for report in reports],
            }
            await self.send_event(report_event)

        # then its observations.
        for obs_type, observations in [
            ("rolling", test.rolling_observations),
            ("corpus", test.corpus_observations),
        ]:
            await self.send_event(
                {
                    "type": DashboardEventType.ADD_OBSERVATIONS,
                    "nodeid": self.nodeid,
                    "observation_type": obs_type,  # type: ignore
                    "observations": [
                        dashboard_observation(obs) for obs in observations
                    ],
                },
            )

    async def on_event(
        self, event_type: Literal["save", "delete"], key: DatabaseEventKey, value: Any
    ) -> None:
        if event_type == "save":
            event: DashboardEventT
            if key is DatabaseEventKey.REPORT:
                assert isinstance(value, Report)
                nodeid = value.nodeid
                event = {
                    "type": DashboardEventType.ADD_REPORTS,
                    "nodeid": nodeid,
                    "worker_uuid": value.worker_uuid,
                    "reports": [dashboard_report(value)],
                }
            elif key is DatabaseEventKey.FAILURE_OBSERVATION:
                assert isinstance(value, Observation)
                nodeid = value.property
                event = {
                    "type": DashboardEventType.SET_FAILURE,
                    "nodeid": nodeid,
                    "failure": dashboard_observation(value),
                }
            elif key in [
                DatabaseEventKey.ROLLING_OBSERVATION,
                DatabaseEventKey.CORPUS_OBSERVATION,
            ]:
                assert isinstance(value, Observation)
                nodeid = value.property
                event = {
                    "type": DashboardEventType.ADD_OBSERVATIONS,
                    "nodeid": nodeid,
                    "observation_type": (
                        "rolling"
                        if key is DatabaseEventKey.ROLLING_OBSERVATION
                        else "corpus"
                    ),
                    "observations": [dashboard_observation(value)],
                }
            else:
                # assert so I don't forget a case
                assert key in [
                    DatabaseEventKey.FAILURE_OBSERVATION,
                    DatabaseEventKey.CORPUS,
                ], key
                return

        if event_type == "delete":
            if key is DatabaseEventKey.FAILURE_OBSERVATION:
                nodeid = value.property
                event = {
                    "type": DashboardEventType.SET_FAILURE,
                    "nodeid": value.property,
                    "failure": None,
                }
            else:
                return

        # only broadcast event for this nodeid
        if nodeid != self.nodeid:
            return

        await self.send_event(event)


async def websocket(websocket: WebSocket) -> None:
    assert db is not None

    nodeid = websocket.query_params.get("nodeid")
    if nodeid is not None and nodeid not in TESTS:
        # requesting a test page that doesn't exist
        return

    websocket: HypofuzzWebsocket = (
        TestWebsocket(websocket, nodeid)
        if nodeid is not None
        else OverviewWebsocket(websocket)
    )
    await websocket.accept()
    websockets.add(websocket)

    await websocket.initial(TESTS)

    try:
        while True:
            await websocket.receive_json()
    except WebSocketDisconnect:
        websockets.remove(websocket)


async def broadcast_event(
    event_type: Literal["save", "delete"], key: DatabaseEventKey, value: Any
) -> None:
    # avoid error on websocket disconnecting during iteration
    for websocket in websockets.copy():
        await websocket.on_event(event_type, key, value)


def try_format(code: str) -> str:
    try:
        return black.format_str(code, mode=black.FileMode())
    except Exception:
        return code


async def api_tests(request: Request) -> Response:
    return HypofuzzJSONResponse(TESTS)


async def api_test(request: Request) -> Response:
    nodeid = request.path_params["nodeid"]
    return HypofuzzJSONResponse(TESTS[nodeid])


def _patches() -> dict[str, str]:
    assert COLLECTION_RESULT is not None
    patches = make_and_save_patches(COLLECTION_RESULT.fuzz_targets, TESTS)
    return {name: str(patch_path.read_text()) for name, patch_path in patches.items()}


async def api_patches(request: Request) -> Response:
    return HypofuzzJSONResponse(_patches())


async def api_patch(request: Request) -> Response:
    patch_name = request.path_params["patch_name"]
    patches = _patches()
    if patch_name not in patches:
        return Response(status_code=404)
    return Response(content=patches[patch_name], media_type="text/x-patch")


def _collection_status() -> list[dict[str, Any]]:
    assert COLLECTION_RESULT is not None

    collection_status = [
        {"nodeid": target.nodeid, "status": "collected"}
        for target in COLLECTION_RESULT.fuzz_targets
    ]
    for nodeid, item in COLLECTION_RESULT.not_collected.items():
        collection_status.append(
            {
                "nodeid": nodeid,
                "status": "not_collected",
                "status_reason": item["status_reason"],
            }
        )
    return collection_status


async def api_collected_tests(request: Request) -> Response:
    return HypofuzzJSONResponse({"collection_status": _collection_status()})


# get the backing state of the dashboard, suitable for use by dashboard_state/*.json.
async def api_backing_state_tests(request: Request) -> Response:
    tests = {
        nodeid: {
            "database_key": test.database_key,
            "nodeid": test.nodeid,
            "failure": test.failure,
            "reports_by_worker": {
                worker_uuid: [dashboard_report(report) for report in reports]
                for worker_uuid, reports in test.reports_by_worker.items()
            },
        }
        for nodeid, test in TESTS.items()
    }
    return HypofuzzJSONResponse(tests)


async def api_backing_state_observations(request: Request) -> Response:
    observations = {
        nodeid: {
            "rolling": test.rolling_observations,
            "corpus": test.corpus_observations,
        }
        for nodeid, test in TESTS.items()
    }
    return HypofuzzJSONResponse(observations)


async def api_backing_state_api(request: Request) -> Response:
    return HypofuzzJSONResponse(
        {
            "collected_tests": {"collection_status": _collection_status()},
            "patches": _patches(),
        }
    )


class DocsStaticFiles(StaticFiles):
    async def get_response(self, path: str, scope: Scope) -> Response:
        # with StaticFiles(..., html=True), you can get /docs/ to load index.html.
        # But I'd like it to *redirect* to index.html, so /docs/ is not confused
        # for the canonical /docs/index/html url.
        if path == ".":
            return RedirectResponse(url=f"{scope['path']}index.html")
        return await super().get_response(path, scope)


dist = Path(__file__).parent.parent / "frontend" / "dist"
dist.mkdir(exist_ok=True)
routes = [
    WebSocketRoute("/ws", websocket),
    Route("/api/tests/", api_tests),
    Route("/api/tests/{nodeid:path}", api_test),
    Route("/api/patches/", api_patches),
    Route("/api/patches/{patch_name}", api_patch),
    Route("/api/collected_tests/", api_collected_tests),
    Route("/api/backing_state/tests", api_backing_state_tests),
    Route("/api/backing_state/observations", api_backing_state_observations),
    Route("/api/backing_state/api", api_backing_state_api),
    Mount("/assets", StaticFiles(directory=dist / "assets")),
    # StaticFiles only matches /docs/, not /docs, for some reason
    Route("/docs", lambda request: RedirectResponse(url="/docs/")),
    Mount("/docs", DocsStaticFiles(directory=dist / "docs")),
    # catchall fallback. react will handle the routing of dynamic urls here,
    # such as to a node id. This also includes the 404 page.
    Route("/{path:path}", FileResponse(dist / "index.html")),
]
app = Starlette(routes=routes)


async def serve_app(app: Any, host: str, port: str) -> None:
    config = Config()
    config.bind = [f"{host}:{port}"]
    await serve(app, config)


async def handle_event(receive_channel: MemoryReceiveChannel[ListenerEventT]) -> None:
    global LOADING_STATE

    async for listener_event in receive_channel:
        event = DatabaseEvent.from_event(listener_event)
        # In the single-command ``hypothesis fuzz`` case, this is a
        # transmission from a worker launched by that command to the
        # dashboard launched by that command. The schemas should never
        # be mismatched in this case.
        #
        # However, in the distributed case, a worker might be running an old
        # hypofuzz version while the dashboard runs a newer version. Here,
        # a None report from a parse error could occur.
        if event is None:
            continue

        if not LOADING_STATE.get(event.database_key, False):
            # we haven't loaded initial state from this test yet in
            # load_initial_state.
            continue

        if event.type == "save":
            assert event.value is not None

            if event.key is DatabaseEventKey.REPORT:
                if event.value.nodeid not in TESTS:
                    continue
                TESTS[event.value.nodeid].add_report(event.value)
            elif event.key is DatabaseEventKey.FAILURE_OBSERVATION:
                if event.value.property not in TESTS:
                    continue
                TESTS[event.value.property].failure = event.value
            elif event.key is DatabaseEventKey.ROLLING_OBSERVATION:
                if event.value.property not in TESTS:
                    continue
                observations = TESTS[event.value.property].rolling_observations
                # TODO store rolling_observationas as a proper logn sortedlist,
                # probably requires refactoring Test to be a proper class
                observations.append(event.value)
                observations.sort(key=lambda o: -o.run_start)
                TESTS[event.value.property].rolling_observations = observations[:300]
            elif event.key is DatabaseEventKey.CORPUS_OBSERVATION:
                if event.value.property not in TESTS:
                    continue
                TESTS[event.value.property].corpus_observations.append(event.value)

            await broadcast_event(event.type, event.key, event.value)

        # we're handling deletion events in a customish way, since event.value is
        # always None for databases which don't support value deletion. The value
        # we send to the websocket .on_event method is computed here and is specific
        # to each event type.
        if event.type == "delete":
            if event.key is DatabaseEventKey.FAILURE_OBSERVATION:
                if event.database_key not in TESTS_BY_KEY:
                    continue
                # we know a failure was just deleted from this test, but not which
                # one (unless the database supports value deletion). Re-scan its
                # failures.
                test = TESTS_BY_KEY[event.database_key]
                assert test.database_key_bytes == event.database_key
                failure_observations = get_failure_observations(event.database_key)
                if not failure_observations.values():
                    previous_failure = test.failure
                    test.failure = None
                    await broadcast_event(
                        "delete",
                        DatabaseEventKey.FAILURE_OBSERVATION,
                        previous_failure,
                    )


def get_failure_observations(database_key: bytes) -> dict[str, Observation]:
    assert db is not None

    failure_observations = {}
    for maybe_observed_choices in (
        *sorted(db.fetch_failures(database_key, shrunk=True), key=len),
        *sorted(db.fetch_failures(database_key, shrunk=False), key=len),
    ):
        if observation := db.fetch_failure_observation(
            database_key, maybe_observed_choices
        ):
            if observation.status is not ObservationStatus.FAILED:
                # This should never happen, but database corruption *can*.
                continue  # pragma: no cover
            # For failures, Hypothesis records the interesting_origin string
            # as the status_reason, which is how we dedupe errors upstream.
            if observation.status_reason not in failure_observations:
                failure_observations[observation.status_reason] = observation
    return failure_observations


def _load_initial_state(fuzz_target: FuzzProcess) -> None:
    assert COLLECTION_RESULT is not None
    assert db is not None
    # a fuzz target (= node id) may have many database keys over time as the
    # source code of the test changes. Show only reports from the latest
    # database key = source code version.
    #
    # We may eventually want to track the database_key history of a node id
    # and at least transfer its covering corpus across when we detect a migration,
    # as well as possibly showing a history ui in the dashboard.
    # (maybe use test_keys_key for this?)
    key = fuzz_target.database_key

    rolling_observations = list(db.fetch_observations(key))
    corpus_observations = [
        db.fetch_corpus_observation(key, choices)
        for choices in db.fetch_corpus(key, as_bytes=True)
    ]
    corpus_observations = [
        observation for observation in corpus_observations if observation is not None
    ]

    reports_by_worker = defaultdict(list)
    for report in sorted(db.fetch_reports(key), key=lambda r: r.elapsed_time):
        reports_by_worker[report.worker_uuid].append(report)

    failure_observations = get_failure_observations(key)

    test = Test(
        database_key=fuzz_target.database_key_str,
        nodeid=fuzz_target.nodeid,
        rolling_observations=rolling_observations,
        corpus_observations=corpus_observations,
        # we're abusing this argument, post-init the reports have type
        # ReportWithDiff, but at pre-init they have type Report. We should
        # split this into two attributes, one for Report which we pass at init
        # and one for ReportWithDiff which is set/stored post-init.
        reports_by_worker=reports_by_worker,  # type: ignore
        # TODO: refactor Test, and our frontend, to support multiple failures.
        failure=next(iter(failure_observations.values()), None),
    )
    TESTS[fuzz_target.nodeid] = test
    TESTS_BY_KEY[fuzz_target.database_key] = test


async def load_initial_state(fuzz_target: FuzzProcess) -> None:
    global LOADING_STATE

    await trio.to_thread.run_sync(_load_initial_state, fuzz_target)

    assert fuzz_target.nodeid in TESTS
    test = TESTS[fuzz_target.nodeid]
    LOADING_STATE[fuzz_target.database_key] = True

    for websocket in websockets.copy():
        # TODO: make this more granular? So we send incremental batches
        # of reports as they're loaded, etc. Would need trio.from_thread inside
        # _load_initial_state.
        await websocket.initial({test.nodeid: test})


async def run_dashboard(port: int, host: str) -> None:
    assert COLLECTION_RESULT is not None
    assert db is not None

    send_channel, receive_channel = trio.open_memory_channel[ListenerEventT](math.inf)
    trio_token = trio.lowlevel.current_trio_token()

    def send_nowait_from_anywhere(event: ListenerEventT) -> None:
        # DirectoryBasedExampleDatabase sends events from a background thread (via watchdog),
        # so we need to support sending from anywhere, i.e. whether or not the calling thread
        # has any Trio state.  We can do that with the following branch:
        try:
            trio.lowlevel.current_task()
        except RuntimeError:
            trio.from_thread.run_sync(
                send_channel.send_nowait, event, trio_token=trio_token
            )
        else:
<<<<<<< HEAD
            send_channel.send_nowait(msg)

    # load initial database state before starting dashboard
    for fuzz_target in COLLECTION_RESULT.fuzz_targets:
        # a fuzz target (= node id) may have many database keys over time as the
        # source code of the test changes. Show only reports from the latest
        # database key = source code version.
        #
        # We may eventually want to track the database_key history of a node id
        # and at least transfer its covering corpus across when we detect a migration,
        # as well as possibly showing a history ui in the dashboard.
        # (maybe use test_keys_key for this?)
        key = fuzz_target.database_key

        rolling_observations = list(db.fetch_observations(key))
        corpus_observations = [
            db.fetch_corpus_observation(key, choices)
            for choices in db.fetch_corpus(key, as_bytes=True)
        ]
        corpus_observations = [
            observation
            for observation in corpus_observations
            if observation is not None
        ]

        reports_by_worker = defaultdict(list)
        for report in sorted(db.fetch_reports(key), key=lambda r: r.elapsed_time):
            reports_by_worker[report.worker_uuid].append(report)

        failure_observations = get_failure_observations(key)

        test = Test(
            database_key=fuzz_target.database_key_str,
            nodeid=fuzz_target.nodeid,
            rolling_observations=rolling_observations,
            corpus_observations=corpus_observations,
            # we're abusing this argument, post-init the reports have type
            # ReportWithDiff, but at pre-init they have type Report. We should
            # split this into two attributes, one for Report which we pass at init
            # and one for ReportWithDiff which is set/stored post-init.
            reports_by_worker=reports_by_worker,  # type: ignore
            # TODO: refactor Test, and our frontend, to support multiple failures.
            failure=next(iter(failure_observations.values()), None),
        )
        TESTS[fuzz_target.nodeid] = test
        TESTS_BY_KEY[fuzz_target.database_key] = test
=======
            send_channel.send_nowait(event)
>>>>>>> 4827c29d

    # Any database events that get submitted while we're computing initial state
    # won't be displayed until a dashboard restart. We could solve this by adding the
    # listener first, then storing reports in a queue, to be resolved after
    # computing initial state.
    #
    # For now this is an acceptable loss.
    db._db.add_listener(send_nowait_from_anywhere)

    async with trio.open_nursery() as nursery:
        for fuzz_target in COLLECTION_RESULT.fuzz_targets:
            nursery.start_soon(load_initial_state, fuzz_target)

        nursery.start_soon(serve_app, app, host, port)  # type: ignore
        nursery.start_soon(handle_event, receive_channel)


def start_dashboard_process(
    port: int, *, pytest_args: list, host: str = "localhost"
) -> None:
    from hypofuzz.interface import _get_hypothesis_tests_with_pytest

    global db
    global COLLECTION_RESULT
<<<<<<< HEAD
=======
    global db
>>>>>>> 4827c29d

    # we run a pytest collection step for the dashboard to pick up on the database
    # from any custom profiles, and as a ground truth for what tests to display.
    COLLECTION_RESULT = _get_hypothesis_tests_with_pytest(pytest_args)
    db = HypofuzzDatabase(settings().database)

    print(f"\n\tNow serving dashboard at  http://{host}:{port}/\n")
    trio.run(run_dashboard, port, host)<|MERGE_RESOLUTION|>--- conflicted
+++ resolved
@@ -654,56 +654,7 @@
                 send_channel.send_nowait, event, trio_token=trio_token
             )
         else:
-<<<<<<< HEAD
-            send_channel.send_nowait(msg)
-
-    # load initial database state before starting dashboard
-    for fuzz_target in COLLECTION_RESULT.fuzz_targets:
-        # a fuzz target (= node id) may have many database keys over time as the
-        # source code of the test changes. Show only reports from the latest
-        # database key = source code version.
-        #
-        # We may eventually want to track the database_key history of a node id
-        # and at least transfer its covering corpus across when we detect a migration,
-        # as well as possibly showing a history ui in the dashboard.
-        # (maybe use test_keys_key for this?)
-        key = fuzz_target.database_key
-
-        rolling_observations = list(db.fetch_observations(key))
-        corpus_observations = [
-            db.fetch_corpus_observation(key, choices)
-            for choices in db.fetch_corpus(key, as_bytes=True)
-        ]
-        corpus_observations = [
-            observation
-            for observation in corpus_observations
-            if observation is not None
-        ]
-
-        reports_by_worker = defaultdict(list)
-        for report in sorted(db.fetch_reports(key), key=lambda r: r.elapsed_time):
-            reports_by_worker[report.worker_uuid].append(report)
-
-        failure_observations = get_failure_observations(key)
-
-        test = Test(
-            database_key=fuzz_target.database_key_str,
-            nodeid=fuzz_target.nodeid,
-            rolling_observations=rolling_observations,
-            corpus_observations=corpus_observations,
-            # we're abusing this argument, post-init the reports have type
-            # ReportWithDiff, but at pre-init they have type Report. We should
-            # split this into two attributes, one for Report which we pass at init
-            # and one for ReportWithDiff which is set/stored post-init.
-            reports_by_worker=reports_by_worker,  # type: ignore
-            # TODO: refactor Test, and our frontend, to support multiple failures.
-            failure=next(iter(failure_observations.values()), None),
-        )
-        TESTS[fuzz_target.nodeid] = test
-        TESTS_BY_KEY[fuzz_target.database_key] = test
-=======
             send_channel.send_nowait(event)
->>>>>>> 4827c29d
 
     # Any database events that get submitted while we're computing initial state
     # won't be displayed until a dashboard restart. We could solve this by adding the
@@ -728,10 +679,6 @@
 
     global db
     global COLLECTION_RESULT
-<<<<<<< HEAD
-=======
-    global db
->>>>>>> 4827c29d
 
     # we run a pytest collection step for the dashboard to pick up on the database
     # from any custom profiles, and as a ground truth for what tests to display.
