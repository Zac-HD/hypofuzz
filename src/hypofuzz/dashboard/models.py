--- conflicted
+++ resolved
@@ -26,11 +26,7 @@
     how_generated: str
     features: dict[str, Any]
     timing: dict[str, Any]
-<<<<<<< HEAD
-    metadata: ObservationMetadata
-=======
     metadata: DashboardObservationMetadata
->>>>>>> 470ebeda
     property: str
     run_start: float
 
