--- conflicted
+++ resolved
@@ -22,13 +22,8 @@
 from hypothesis.internal.conjecture.shrinker import Shrinker, sort_key as _sort_key
 from hypothesis.internal.escalation import InterestingOrigin
 from sortedcontainers import SortedDict
-
-<<<<<<< HEAD
-from hypofuzz.coverage import Arc
 from hypofuzz.database import cov_obs_key
 
-=======
->>>>>>> 25659b2c
 if TYPE_CHECKING:
     from typing import TypeAlias
 
