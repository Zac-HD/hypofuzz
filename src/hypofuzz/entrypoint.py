"""CLI and Python API for the fuzzer."""

import os
import sys
from multiprocessing import Process
from typing import NoReturn, Optional

import click
import hypothesis.extra.cli
import psutil
from hypothesis.internal.conjecture.providers import AVAILABLE_PROVIDERS

from hypofuzz.hypofuzz import FuzzWorkerHub

AVAILABLE_PROVIDERS["hypofuzz"] = "hypofuzz.provider.HypofuzzProvider"


@hypothesis.extra.cli.main.command()  # type: ignore
@click.option(
    "-n",
    "--numprocesses",
    type=click.IntRange(1, None),
    metavar="NUM",
    # we match the -n auto behaviour of pytest-xdist by default
    default=psutil.cpu_count(logical=False) or psutil.cpu_count() or 1,
    help="default: all available cores",
)
@click.option(
    "--dashboard/--no-dashboard",
    default=True,
    help="serve / don't serve a live dashboard page",
)
@click.option(
    "-d",
    "--dashboard-only",
    is_flag=True,
    help="serve a live dashboard page without launching associated fuzzing processes",
)
@click.option(
    "--host",
    type=str,
    default="localhost",
    metavar="HOST",
    help="Optional host for the dashboard",
)
@click.option(
    "--port",
    type=click.IntRange(0, 65535),
    default=9999,
    metavar="PORT",
    help="Optional port for the dashboard (if any). 0 to request an arbitrary open port",
)
@click.argument(
    "pytest_args",
    nargs=-1,
    metavar="[-- PYTEST_ARGS]",
)
def fuzz(
    numprocesses: int,
    dashboard: bool,
    dashboard_only: bool,
    host: Optional[str],
    port: Optional[int],
    pytest_args: tuple[str, ...],
) -> NoReturn:
    """[hypofuzz] runs tests with an adaptive coverage-guided fuzzer.

    Unrecognised arguments are passed through to `pytest` to select the tests
    to run, with the additional constraint that only Hypothesis tests can be
    fuzzed.

    This process will run forever unless stopped with e.g. ctrl-C.
    """
    dash_proc = None
    if dashboard or dashboard_only:
        from hypofuzz.dashboard.dashboard import start_dashboard_process

        dash_proc = Process(
            target=start_dashboard_process,
            kwargs={"host": host, "port": port, "pytest_args": pytest_args},
        )
        dash_proc.start()

        if dashboard_only:
            dash_proc.join()
            sys.exit(1)

    try:
        _fuzz_impl(
            n_processes=numprocesses,
            pytest_args=pytest_args,
        )
    except BaseException:
        if dash_proc:
            dash_proc.kill()
        raise
    finally:
        if dash_proc:
            dash_proc.join()
    sys.exit(1)
    raise NotImplementedError("unreachable")


def _debug_ranges_disabled() -> bool:
    return (
        # -X no_debug_ranges. sys._xoptions is only present on cpython
        (hasattr(sys, "_xoptions") and "no_debug_ranges" in sys._xoptions)
        or os.environ.get("PYTHONNODEBUGRANGES") is not None
        or any(
            v is None
            # only checked on 3.12+
            for v in _debug_ranges_disabled.__code__.co_positions()  # type: ignore
        )
    )


def _fuzz_impl(n_processes: int, pytest_args: tuple[str, ...]) -> None:
    from hypofuzz.hypofuzz import FuzzWorkerHub

    if sys.version_info[:2] >= (3, 12) and _debug_ranges_disabled():
        raise Exception(
            "The current python interpreter lacks position information for its "
            "code, which Hypothesis relies on to track branch coverage.\n\nThis can "
            "happen if you passed -X no_debug_ranges or set the PYTHONNODEBUGRANGES "
            "enviornment variable before running python."
        )

    # Before doing anything with our arguments, we'll check that none
    # of HypoFuzz's arguments will be passed on to pytest instead.
    misplaced: set = set(pytest_args) & set().union(*(p.opts for p in fuzz.params))
    if misplaced:
        plural = "s" * (len(misplaced) > 1)
        names = ", ".join(map(repr, misplaced))
        raise click.UsageError(
            f"fuzzer option{plural} {names} would be passed to pytest instead"
        )

    from hypofuzz.collection import collect_tests
<<<<<<< HEAD
    from hypofuzz.hypofuzz import _start_worker
=======
>>>>>>> b1b1c39e

    # With our arguments validated, it's time to actually do the work.
    collection = collect_tests(pytest_args)
    tests = collection.fuzz_targets
    if not tests:
        raise click.UsageError(
            f"No property-based tests were collected. args: {pytest_args}"
        )

    skipped_s = "s" * (len(collection.not_collected) != 1)
    skipped_msg = (
        ""
        if not collection.not_collected
        else f" (skipped {len(collection.not_collected)} test{skipped_s})"
    )
    n_s = "es" * (n_processes != 1)
    tests_s = "s" * (len(tests) != 1)
    print(
        f"using {n_processes} process{n_s} to fuzz {len(tests)} "
        f"test{tests_s}{skipped_msg}"
    )

<<<<<<< HEAD
    nodeids = [t.nodeid for t in tests]
    if n_processes <= 1:
        # if we only have one process, skip the FuzzWorkerHub abstraction (which
        # would cost a process) and just start a FuzzWorker with constant node_ids
        shared_state = {
            "hub_state": {"nodeids": nodeids},
            "worker_state": {"nodeids": {}},
        }
        _start_worker(pytest_args=pytest_args, shared_state=shared_state)
    else:
        hub = FuzzWorkerHub(
            nodeids=nodeids, pytest_args=pytest_args, n_processes=n_processes
        )
        hub.start()
=======
    hub = FuzzWorkerHub(
        nodeids=[t.nodeid for t in tests],
        pytest_args=pytest_args,
        n_processes=n_processes,
    )
    hub.start()
>>>>>>> b1b1c39e

    print("Found a failing input for every test!", file=sys.stderr)<|MERGE_RESOLUTION|>--- conflicted
+++ resolved
@@ -136,10 +136,7 @@
         )
 
     from hypofuzz.collection import collect_tests
-<<<<<<< HEAD
     from hypofuzz.hypofuzz import _start_worker
-=======
->>>>>>> b1b1c39e
 
     # With our arguments validated, it's time to actually do the work.
     collection = collect_tests(pytest_args)
@@ -162,7 +159,6 @@
         f"test{tests_s}{skipped_msg}"
     )
 
-<<<<<<< HEAD
     nodeids = [t.nodeid for t in tests]
     if n_processes <= 1:
         # if we only have one process, skip the FuzzWorkerHub abstraction (which
@@ -177,13 +173,5 @@
             nodeids=nodeids, pytest_args=pytest_args, n_processes=n_processes
         )
         hub.start()
-=======
-    hub = FuzzWorkerHub(
-        nodeids=[t.nodeid for t in tests],
-        pytest_args=pytest_args,
-        n_processes=n_processes,
-    )
-    hub.start()
->>>>>>> b1b1c39e
 
     print("Found a failing input for every test!", file=sys.stderr)