--- conflicted
+++ resolved
@@ -222,11 +222,7 @@
                 assert isinstance(data, Observation)
                 nodeid = data.property
             else:
-<<<<<<< HEAD
-                raise AssertionError
-=======
                 raise NotImplementedError(f"unhandled event {header}")
->>>>>>> 31193e0a
 
             # only broadcast event for this nodeid
             if nodeid != self.nodeid:
