--- conflicted
+++ resolved
@@ -102,13 +102,8 @@
     def test_a(x):
         assert x != 10
 
-<<<<<<< HEAD
-    process = FuzzProcess.from_hypothesis_test(test_a, database=db)
+    process = FuzzTarget.from_hypothesis_test(test_a, database=db)
     for _ in range(500):
-=======
-    process = FuzzTarget.from_hypothesis_test(test_a, database=db)
-    for _ in range(50):
->>>>>>> d471fc3f
         process.run_one()
 
     failures = list(db.fetch_failures(process.database_key, shrunk=True))
